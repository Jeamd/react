
## Input

```javascript
// @validateRefAccessDuringRender
function Component(props) {
  const ref = useRef(null);
  const renderItem = (item) => {
    const aliasedRef = ref;
    const current = aliasedRef.current;
    return <Foo item={item} current={current} />;
  };
  return <Items>{props.items.map((item) => renderItem(item))}</Items>;
}

```


## Error

```
   7 |     return <Foo item={item} current={current} />;
   8 |   };
>  9 |   return <Items>{props.items.map((item) => renderItem(item))}</Items>;
<<<<<<< HEAD
     |                                  ^^^^^^^^^^^^^^^^^^^^^^^^^^ InvalidReact: Ref values (the `current` property) may not be accessed during render. (https://react.dev/reference/react/useRef). Cannot access ref value at mutate? $64[12:14]:TObject<BuiltInFunction> (9:9)
=======
     |                                  ^^^^^^^^^^^^^^^^^^^^^^^^^^ InvalidReact: Ref values (the `current` property) may not be accessed during render. (https://react.dev/reference/react/useRef) (9:9)
>>>>>>> d26994cf
  10 | }
  11 |
```
          
      <|MERGE_RESOLUTION|>--- conflicted
+++ resolved
@@ -22,11 +22,7 @@
    7 |     return <Foo item={item} current={current} />;
    8 |   };
 >  9 |   return <Items>{props.items.map((item) => renderItem(item))}</Items>;
-<<<<<<< HEAD
-     |                                  ^^^^^^^^^^^^^^^^^^^^^^^^^^ InvalidReact: Ref values (the `current` property) may not be accessed during render. (https://react.dev/reference/react/useRef). Cannot access ref value at mutate? $64[12:14]:TObject<BuiltInFunction> (9:9)
-=======
      |                                  ^^^^^^^^^^^^^^^^^^^^^^^^^^ InvalidReact: Ref values (the `current` property) may not be accessed during render. (https://react.dev/reference/react/useRef) (9:9)
->>>>>>> d26994cf
   10 | }
   11 |
 ```
